/**
 * \file
 * \author Karsten Rink
 * \date   2011-02-07
 * \brief  Implementation of the GeoTreeView class.
 *
 * \copyright
 * Copyright (c) 2013, OpenGeoSys Community (http://www.opengeosys.org)
 *            Distributed under a Modified BSD License.
 *              See accompanying file LICENSE.txt or
 *              http://www.opengeosys.org/project/license
 *
 */

#include <QFileDialog>
#include <QMenu>
#include <QSettings>
#include <iostream>

#include "GeoObjectListItem.h"
#include "GeoTreeItem.h"
#include "GeoTreeModel.h"
#include "GeoTreeView.h"
#include "OGSError.h"
#include "ImportFileTypes.h"
#include "LastSavedFileDirectory.h"


GeoTreeView::GeoTreeView(QWidget* parent) : QTreeView(parent)
{
}

void GeoTreeView::updateView()
{
	setAlternatingRowColors(true);
	//resizeColumnToContents(0);
	setColumnWidth(0,150);
	setColumnWidth(1,50);
	setColumnWidth(2,50);
}

void GeoTreeView::on_Clicked(QModelIndex idx)
{
	qDebug("%d, %d",idx.parent().row(), idx.row());
}

void GeoTreeView::selectionChanged( const QItemSelection &selected,
                                    const QItemSelection &deselected )
{
	Q_UNUSED(deselected);
	if (!selected.isEmpty())
	{
		const QModelIndex idx = *(selected.indexes().begin());
		const TreeItem* tree_item = static_cast<TreeModel*>(this->model())->getItem(idx);
		emit removeGeoItemSelection();

		const GeoObjectListItem* geo_object = dynamic_cast<GeoObjectListItem*>(tree_item->parentItem());
		if (geo_object) // geometry object
		{
			emit enableSaveButton(false);
			emit enableRemoveButton(false);
			emit geoItemSelected(geo_object->vtkSource(), tree_item->row());
		}
		else
		{
			if (!idx.parent().isValid()) // geometry item
			{
				emit enableSaveButton(true);
				emit enableRemoveButton(true);
			}
			else // line points or surface triangles
			{
				emit enableSaveButton(false);
				const GeoObjectListItem* geo_type = dynamic_cast<const GeoObjectListItem*>(tree_item);
				if (geo_type) // geometry list item
					emit enableRemoveButton(true);
				else
				{
					// highlight a point for an expanded polyline
					GeoObjectListItem* list_item = dynamic_cast<GeoObjectListItem*>(tree_item->parentItem()->parentItem());
					if (list_item && list_item->getType() == GeoLib::GEOTYPE::POLYLINE)
						geoItemSelected(
							dynamic_cast<GeoObjectListItem*>(tree_item->parentItem()->parentItem()->parentItem()->child(0))->vtkSource(),
							tree_item->data(0).toInt());

					// highlight a point for an expanded surface
					list_item = dynamic_cast<GeoObjectListItem*>(tree_item->parentItem()->parentItem()->parentItem());
					if (list_item && list_item->getType() == GeoLib::GEOTYPE::SURFACE)
						geoItemSelected(
							dynamic_cast<GeoObjectListItem*>(tree_item->parentItem()->parentItem()->parentItem()->parentItem()->child(0))->vtkSource(),
							tree_item->data(0).toInt());
					emit enableRemoveButton(false);
				}
			}

		}

	}
	//emit itemSelectionChanged(selected, deselected);
	//return QTreeView::selectionChanged(selected, deselected);
}

void GeoTreeView::selectionChangedFromOutside( const QItemSelection &selected,
                                               const QItemSelection &deselected )
{
	QItemSelectionModel* selModel = this->selectionModel();

	selModel->blockSignals(true);
	selModel->select(deselected, QItemSelectionModel::Deselect);
	selModel->select(selected, QItemSelectionModel::Select);
	selModel->blockSignals(false);

	QTreeView::selectionChanged(selected, deselected);
}

void GeoTreeView::contextMenuEvent( QContextMenuEvent* event )
{
	QModelIndex index = this->selectionModel()->currentIndex();
	TreeItem* item = static_cast<TreeItem*>(index.internalPointer());

	GeoObjectListItem* list = dynamic_cast<GeoObjectListItem*>(item);
	QMenu menu;

	// The current index is a list of points/polylines/surfaces
	if (list != NULL)
	{
		QAction* connectPlyAction(NULL);
		if (list->getType() == GeoLib::GEOTYPE::POLYLINE)
		{
			connectPlyAction = menu.addAction("Connect Polylines...");
			connect(connectPlyAction, SIGNAL(triggered()), this,
			        SLOT(connectPolylines()));
		}
		menu.addSeparator();
		//QAction* removeAction = menu.addAction("Remove " + item->data(0).toString());
		//connect(removeAction, SIGNAL(triggered()), this, SLOT(removeList()));
	}
	else
	{
		if (!item)  // Otherwise sometimes it crashes when (unmotivated ;-) ) clicking in a treeview
			return;

		GeoObjectListItem* parent = dynamic_cast<GeoObjectListItem*>(item->parentItem());

		// The current index refers to a geo-object
		if (parent != NULL)
		{
			QMenu* cond_menu = new QMenu("Set FEM Condition");
			menu.addMenu(cond_menu);
			QAction* addCondAction = cond_menu->addAction("On object...");
			QAction* addCondPointAction = cond_menu->addAction("On all points...");
			QAction* addNameAction = menu.addAction("Set name...");
			connect(addCondAction, SIGNAL(triggered()), this, SLOT(setObjectAsCondition()));
			connect(addNameAction, SIGNAL(triggered()), this, SLOT(setNameForElement()));

			if (parent->getType() == GeoLib::GEOTYPE::POINT)
				addCondPointAction->setEnabled(false);
			else
				connect(addCondPointAction, SIGNAL(triggered()), this, SLOT(setObjectPointsAsCondition()));

		}
		// The current index refers to the name of a geometry-object
		else if (item->childCount() > 0)
		{
			if (item->child(0)->data(0).toString().compare("Points") == 0) // clumsy way to find out
			{
				//QAction* saveAction = menu.addAction("Save geometry...");
				QAction* mapAction = menu.addAction("Map geometry...");
				QAction* addCNDAction = menu.addAction("Load FEM Conditions...");
				//QAction* saveCondAction    = menu.addAction("Save FEM conditions...");
				menu.addSeparator();
				//QAction* removeAction = menu.addAction("Remove geometry");
				//connect(saveAction, SIGNAL(triggered()), this, SLOT(writeToFile()));
				connect(mapAction, SIGNAL(triggered()), this, SLOT(mapGeometry()));
				connect(addCNDAction, SIGNAL(triggered()), this, SLOT(loadFEMConditions()));
				//connect(saveCondAction, SIGNAL(triggered()), this, SLOT(saveFEMConditions()));
				//connect(removeAction, SIGNAL(triggered()), this, SLOT(removeList()));
			}
		}
	}

	menu.exec(event->globalPos());
}

void GeoTreeView::connectPolylines()
{
	TreeItem* item = static_cast<GeoTreeModel*>(model())->getItem(
	        this->selectionModel()->currentIndex())->parentItem();
	emit requestLineEditDialog(item->data(0).toString().toStdString());
}

void GeoTreeView::addGeometry()
{
	emit openGeometryFile(ImportFileType::OGS_GEO);
}

void GeoTreeView::removeGeometry()
{
	QModelIndex index (this->selectionModel()->currentIndex());
	if (!index.isValid())
		OGSError::box("No geometry selected.");
	else
	{
		TreeItem* item = static_cast<GeoTreeModel*>(model())->getItem(index);
		GeoObjectListItem* list = dynamic_cast<GeoObjectListItem*>(item);
		if (list)
			emit listRemoved((item->parentItem()->data(
									  0).toString()).toStdString(), list->getType());
		else
			emit listRemoved((item->data(0).toString()).toStdString(), GeoLib::GEOTYPE::INVALID);

		if(this->selectionModel()->selectedIndexes().count() == 0)
		{
			emit enableSaveButton(false);
			emit enableRemoveButton(false);
		}
	}
}

void GeoTreeView::setElementAsCondition(bool set_on_points)
{
	const TreeItem* item = static_cast<GeoTreeModel*>(model())->getItem(
	        this->selectionModel()->currentIndex());
	const size_t id = item->row();
	const GeoLib::GEOTYPE type = static_cast<GeoObjectListItem*>(item->parentItem())->getType();
	const std::string geometry_name = item->parentItem()->parentItem()->data(0).toString().toStdString();
	emit requestCondSetupDialog(geometry_name, type, id, set_on_points);
}

void GeoTreeView::setNameForElement()
{
	const TreeItem* item = static_cast<GeoTreeModel*>(model())->getItem(
	        this->selectionModel()->currentIndex());
	const size_t id = item->row();
	const GeoLib::GEOTYPE type = static_cast<GeoObjectListItem*>(item->parentItem())->getType();
	const std::string geometry_name = item->parentItem()->parentItem()->data(0).toString().toStdString();
	emit requestNameChangeDialog(geometry_name, type, id);
}

void GeoTreeView::mapGeometry()
{
	TreeItem* item = static_cast<GeoTreeModel*>(model())->getItem(
	        this->selectionModel()->currentIndex());
	std::string geo_name (item->data(0).toString().toStdString());
	emit geometryMappingRequested(geo_name);
}

void GeoTreeView::writeToFile() const
{
	QModelIndex index (this->selectionModel()->currentIndex());
	if (!index.isValid())
		OGSError::box("No geometry selected.");
	else
	{
		TreeItem* item = static_cast<GeoTreeModel*>(model())->getItem(index);
		QString file_type ("GeoSys geometry file (*.gml)");
<<<<<<< HEAD
#ifdef _DEBUG
=======
#ifndef NDEBUG
>>>>>>> 5e6f275c
		 file_type.append(";;Legacy geometry file (*.gli)");
#endif // DEBUG
		QString geoName = item->data(0).toString();
		QString fileName = QFileDialog::getSaveFileName(NULL, "Save geometry as", 
			LastSavedFileDirectory::getDir() + geoName, file_type);
		if (!fileName.isEmpty())
		{
			LastSavedFileDirectory::setDir(fileName);
			emit saveToFileRequested(geoName, fileName);
		}
	}
}

void GeoTreeView::loadFEMConditions()
{
	TreeItem* item = static_cast<GeoTreeModel*>(model())->getItem(
	        this->selectionModel()->currentIndex());
	emit loadFEMCondFileRequested(item->data(0).toString().toStdString());
}
/*
void GeoTreeView::saveFEMConditions()
{
	TreeItem* item = static_cast<GeoTreeModel*>(model())->getItem(
	        this->selectionModel()->currentIndex());
	QString fileName = QFileDialog::getSaveFileName(NULL,
						"Save FEM Conditions as", "", "OpenGeoSys FEM Condition file (*.cnd);; GeoSys Boundary Condition (*.bc);; GeoSys Initial Condition (*.ic);; GeoSys Source Condition (*.st)");
	emit saveFEMConditionsRequested(item->data(0).toString(), fileName);
}
*/<|MERGE_RESOLUTION|>--- conflicted
+++ resolved
@@ -254,11 +254,7 @@
 	{
 		TreeItem* item = static_cast<GeoTreeModel*>(model())->getItem(index);
 		QString file_type ("GeoSys geometry file (*.gml)");
-<<<<<<< HEAD
-#ifdef _DEBUG
-=======
 #ifndef NDEBUG
->>>>>>> 5e6f275c
 		 file_type.append(";;Legacy geometry file (*.gli)");
 #endif // DEBUG
 		QString geoName = item->data(0).toString();
