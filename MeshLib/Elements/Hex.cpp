/**
 * Copyright (c) 2012, OpenGeoSys Community (http://www.opengeosys.com)
 *            Distributed under a Modified BSD License.
 *              See accompanying file LICENSE.txt or
 *              http://www.opengeosys.com/LICENSE.txt
 *
 *
 * \file Hex.cpp
 *
 * Created on 2012-05-02 by Karsten Rink
 */

#include "Hex.h"
#include "Node.h"
#include "Quad.h"
#include "Prism.h"

#include "MathTools.h"


namespace MeshLib {

const unsigned Hex::_face_nodes[6][4] =
{
	{0, 3, 2, 1}, // Face 0
	{0, 1, 5, 4}, // Face 1
	{1, 2, 6, 5}, // Face 2
	{2, 3, 7, 6}, // Face 3
	{3, 0, 4, 7}, // Face 4
	{4, 5, 6, 7}  // Face 5
};

const unsigned Hex::_edge_nodes[12][2] =
{
	{0, 1}, // Edge 0
	{1, 2}, // Edge 1
	{2, 3}, // Edge 2
	{0, 3}, // Edge 3
	{0, 4}, // Edge 4
	{1, 5}, // Edge 5
	{2, 6}, // Edge 6
	{3, 7}, // Edge 7
	{4, 5}, // Edge 8
	{5, 6}, // Edge 9
	{6, 7}, // Edge 10
	{4, 7}  // Edge 11
};


Hex::Hex(Node* nodes[8], unsigned value)
	: Cell(value)
{
	_nodes = nodes;
	_neighbors = new Element*[6];
	for (unsigned i=0; i<6; i++)
		_neighbors[i] = NULL;
	this->_volume = this->computeVolume();
}

Hex::Hex(Node* n0, Node* n1, Node* n2, Node* n3, Node* n4, Node* n5, Node* n6, Node* n7, unsigned value)
	: Cell(value)
{
	_nodes = new Node*[8];
	_nodes[0] = n0;
	_nodes[1] = n1;
	_nodes[2] = n2;
	_nodes[3] = n3;
	_nodes[4] = n4;
	_nodes[5] = n5;
	_nodes[6] = n6;
	_nodes[7] = n7;
	_neighbors = new Element*[6];
	for (unsigned i=0; i<6; i++)
		_neighbors[i] = NULL;
	this->_volume = this->computeVolume();
}

Hex::Hex(const Hex &hex)
	: Cell(hex.getValue())
{
	_nodes = new Node*[8];
	for (unsigned i=0; i<8; i++)
		_nodes[i] = hex._nodes[i];
	_neighbors = new Element*[6];
	for (unsigned i=0; i<6; i++)
		_neighbors[i] = hex._neighbors[i];
	_volume = hex.getVolume();
}

Hex::~Hex()
{
}

double Hex::computeVolume()
{
	return MathLib::calcTetrahedronVolume(_nodes[4]->getCoords(), _nodes[7]->getCoords(), _nodes[5]->getCoords(), _nodes[0]->getCoords())
		 + MathLib::calcTetrahedronVolume(_nodes[5]->getCoords(), _nodes[3]->getCoords(), _nodes[1]->getCoords(), _nodes[0]->getCoords())
		 + MathLib::calcTetrahedronVolume(_nodes[5]->getCoords(), _nodes[7]->getCoords(), _nodes[3]->getCoords(), _nodes[0]->getCoords())
		 + MathLib::calcTetrahedronVolume(_nodes[5]->getCoords(), _nodes[7]->getCoords(), _nodes[6]->getCoords(), _nodes[2]->getCoords())
		 + MathLib::calcTetrahedronVolume(_nodes[1]->getCoords(), _nodes[3]->getCoords(), _nodes[5]->getCoords(), _nodes[2]->getCoords())
		 + MathLib::calcTetrahedronVolume(_nodes[3]->getCoords(), _nodes[7]->getCoords(), _nodes[5]->getCoords(), _nodes[2]->getCoords());
}

const Element* Hex::getFace(unsigned i) const
{
	if (i<this->getNFaces())
	{
		unsigned nFaceNodes (this->getNFaceNodes(i));
		Node** nodes = new Node*[nFaceNodes];
		for (unsigned j=0; j<nFaceNodes; j++)
			nodes[j] = _nodes[_face_nodes[i][j]];
		return new Quad(nodes);
	}
	std::cerr << "Error in MeshLib::Element::getFace() - Index does not exist." << std::endl;
	return NULL;
}

Element* Hex::clone() const
{
	return new Hex(*this);
}

<<<<<<< HEAD
Element* Hex::reviseElement() const
{
	std::vector<size_t> collapsed_edges;
	for (size_t edge(0); edge<getNEdges(); edge++) {
		if (_nodes[_edge_nodes[edge][0]] == _nodes[_edge_nodes[edge][1]]) {
			collapsed_edges.push_back(edge);
		}
	}

	if (collapsed_edges.size() == 1) {
		std::cerr << "[Hex::reviseElement()] collapsing of one edge in hexahedron not handled" << std::endl;
		return NULL;
	}

	if (collapsed_edges.size() == 2) {
		// try to create a prism out of the hex
		if (collapsed_edges[0] == 0 && collapsed_edges[1] == 2) {
			return new Prism(_nodes[0],_nodes[4], _nodes[5], _nodes[3], _nodes[7], _nodes[6], _value);
		}
		if (collapsed_edges[0] == 1 && collapsed_edges[1] == 3) {
			return new Prism(_nodes[0],_nodes[4], _nodes[7], _nodes[1], _nodes[5], _nodes[6], _value);
		}
		if (collapsed_edges[0] == 4 && collapsed_edges[1] == 5) {
			return new Prism(_nodes[0],_nodes[7], _nodes[3], _nodes[1], _nodes[6], _nodes[2], _value);
		}
		if (collapsed_edges[0] == 5 && collapsed_edges[1] == 6) {
			return new Prism(_nodes[0],_nodes[1], _nodes[4], _nodes[3], _nodes[2], _nodes[7], _value);
		}
		if (collapsed_edges[0] == 6 && collapsed_edges[1] == 7) {
			return new Prism(_nodes[0],_nodes[3], _nodes[4], _nodes[1], _nodes[2], _nodes[5], _value);
		}
		if (collapsed_edges[0] == 7 && collapsed_edges[1] == 4) {
			return new Prism(_nodes[0],_nodes[1], _nodes[5], _nodes[3], _nodes[2], _nodes[6], _value);
		}
		if (collapsed_edges[0] == 8 && collapsed_edges[1] == 10) {
			return new Prism(_nodes[0],_nodes[1], _nodes[4], _nodes[3], _nodes[2], _nodes[7], _value);
		}
		if (collapsed_edges[0] == 9 && collapsed_edges[1] == 11) {
			return new Prism(_nodes[0],_nodes[3], _nodes[4], _nodes[1], _nodes[2], _nodes[5], _value);
		}
		return NULL;
	}

	return NULL;
=======
unsigned Hex::identifyFace(Node* nodes[3]) const
{
	for (unsigned i=0; i<6; i++)
	{
		unsigned flag(0);
		for (unsigned j=0; j<4; j++)
			for (unsigned k=0; k<3; k++)
				if (_nodes[_face_nodes[i][j]] == nodes[k]) 
					flag++;
		if (flag==3)
			return i;
	}
	return std::numeric_limits<unsigned>::max();
>>>>>>> d24a813d
}

} // end namespace MeshLib<|MERGE_RESOLUTION|>--- conflicted
+++ resolved
@@ -120,7 +120,21 @@
 	return new Hex(*this);
 }
 
-<<<<<<< HEAD
+unsigned Hex::identifyFace(Node* nodes[3]) const
+{
+	for (unsigned i=0; i<6; i++)
+	{
+		unsigned flag(0);
+		for (unsigned j=0; j<4; j++)
+			for (unsigned k=0; k<3; k++)
+				if (_nodes[_face_nodes[i][j]] == nodes[k]) 
+					flag++;
+		if (flag==3)
+			return i;
+	}
+	return std::numeric_limits<unsigned>::max();
+}
+
 Element* Hex::reviseElement() const
 {
 	std::vector<size_t> collapsed_edges;
@@ -165,21 +179,6 @@
 	}
 
 	return NULL;
-=======
-unsigned Hex::identifyFace(Node* nodes[3]) const
-{
-	for (unsigned i=0; i<6; i++)
-	{
-		unsigned flag(0);
-		for (unsigned j=0; j<4; j++)
-			for (unsigned k=0; k<3; k++)
-				if (_nodes[_face_nodes[i][j]] == nodes[k]) 
-					flag++;
-		if (flag==3)
-			return i;
-	}
-	return std::numeric_limits<unsigned>::max();
->>>>>>> d24a813d
 }
 
 } // end namespace MeshLib