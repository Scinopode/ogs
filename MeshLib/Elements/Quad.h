--- conflicted
+++ resolved
@@ -68,7 +68,6 @@
 	 */
 	virtual Element* clone() const;
 
-<<<<<<< HEAD
 	/**
 	 * This method should be called after at least two nodes of the quad
 	 * element are collapsed. As a consequence of the node collapsing an edge
@@ -81,8 +80,6 @@
 	virtual Element* reviseElement() const;
 
 protected:
-=======
->>>>>>> d24a813d
 	/// Calculates the area of a convex quadliteral by dividing it into two triangles.
 	double computeVolume();
 
