--- conflicted
+++ resolved
@@ -22,19 +22,6 @@
     :_nrows(dim), _ncols(dim), _n_loc_rows(PETSC_DECIDE), _n_loc_cols(PETSC_DECIDE)
 {
     create();
-<<<<<<< HEAD
-
-    config(PETSC_DECIDE, PETSC_DECIDE);
-}
-
-PETScMatrix::PETScMatrix (const PetscInt size, const PETScMatrixOption &mat_opt)
-    :_size(size), _n_loc_rows(PETSC_DECIDE), _n_loc_cols(mat_opt.n_local_cols)
-{
-    if(!mat_opt.is_global_size)
-    {
-        _size = PETSC_DECIDE;
-        _n_loc_rows = size;
-=======
     config(PETSC_DECIDE, PETSC_DECIDE);
 }
 
@@ -51,7 +38,6 @@
         // Make the matrix be square.
         MPI_Allreduce(&_n_loc_rows, &_nrows, 1, MPI_INT, MPI_SUM, PETSC_COMM_WORLD);
         _ncols = _nrows;
->>>>>>> fb4a232b
     }
 
     create();
@@ -66,12 +52,6 @@
     config(PETSC_DECIDE, PETSC_DECIDE);
 }
 
-<<<<<<< HEAD
-void PETScMatrix::config(const PetscInt d_nz, const PetscInt o_nz)
-{
-    // for a dense matrix: MatSeqAIJSetPreallocation(_A, d_nz, PETSC_NULL);
-    MatMPIAIJSetPreallocation(_A, d_nz, PETSC_NULL, o_nz, PETSC_NULL);
-=======
 PETScMatrix::PETScMatrix (const PetscInt nrows, const PetscInt ncols, const PETScMatrixOption &mat_opt)
     :_nrows(nrows), _ncols(ncols),  _n_loc_rows(PETSC_DECIDE),
      _n_loc_cols(mat_opt.n_local_cols)
@@ -83,7 +63,6 @@
         _n_loc_rows = nrows;
         _n_loc_cols = ncols;
     }
->>>>>>> fb4a232b
 
     create();
 
