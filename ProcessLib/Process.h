/**
 * \copyright
 * Copyright (c) 2012-2016, OpenGeoSys Community (http://www.opengeosys.org)
 *            Distributed under a Modified BSD License.
 *              See accompanying file LICENSE.txt or
 *              http://www.opengeosys.org/project/license
 *
 */

#ifndef PROCESS_LIB_PROCESS_H_
#define PROCESS_LIB_PROCESS_H_

#include <memory>
#include <string>

#include <logog/include/logog.hpp>

#include "AssemblerLib/ComputeSparsityPattern.h"
#include "AssemblerLib/LocalToGlobalIndexMap.h"
#include "BaseLib/ConfigTree.h"
#include "MeshGeoToolsLib/MeshNodeSearcher.h"
#include "MeshLib/MeshSubset.h"
#include "MeshLib/MeshSubsets.h"

#include "DirichletBc.h"
#include "NeumannBc.h"
#include "NeumannBcAssembler.h"
#include "Parameter.h"
#include "ProcessOutput.h"
#include "ProcessVariable.h"
#include "UniformDirichletBoundaryCondition.h"

#include "NumLib/ODESolver/NonlinearSolver.h"
#include "NumLib/ODESolver/ODESystem.h"
#include "NumLib/ODESolver/TimeDiscretization.h"

namespace MeshLib
{
class Mesh;
}

namespace ProcessLib
{

template <typename GlobalSetup>
class Process
		: public NumLib::ODESystem<typename GlobalSetup::MatrixType,
		                           typename GlobalSetup::VectorType,
		                           // TODO: later on use a simpler ODE system
		                           NumLib::ODESystemTag::FirstOrderImplicitQuasilinear,
		                           NumLib::NonlinearSolverTag::Newton>
{
public:
	using GlobalVector = typename GlobalSetup::VectorType;
	using GlobalMatrix = typename GlobalSetup::MatrixType;
	using Index = typename GlobalMatrix::IndexType;
	using NonlinearSolver = NumLib::NonlinearSolverBase<GlobalMatrix, GlobalVector>;
	using TimeDiscretization = NumLib::TimeDiscretization<GlobalVector>;

	Process(
	    MeshLib::Mesh& mesh,
	    NonlinearSolver& nonlinear_solver,
	    std::unique_ptr<TimeDiscretization>&& time_discretization,
	    std::vector<std::reference_wrapper<ProcessVariable>>&& process_variables,
	    SecondaryVariableCollection<GlobalVector>&& secondary_variables,
	    ProcessOutput<GlobalVector>&& process_output
	    )
	    : _mesh(mesh)
	    , _nonlinear_solver(nonlinear_solver)
	    , _time_discretization(std::move(time_discretization))
	    , _process_variables(std::move(process_variables))
	    , _process_output(std::move(process_output))
	    , _secondary_variables(std::move(secondary_variables))
	{}

	/// Preprocessing before starting assembly for new timestep.
	virtual void preTimestep(GlobalVector const& /*x*/,
	                         const double /*t*/, const double /*delta_t*/) {}

	/// Postprocessing after a complete timestep.
	virtual void postTimestep(GlobalVector const& /*x*/) {}

	/// Process output.
	/// The file_name is indicating the name of possible output file.
	void output(std::string const& file_name,
	            const unsigned /*timestep*/,
	            GlobalVector const& x) const
	{
<<<<<<< HEAD
		doProcessOutput(file_name, x, _mesh, *_local_to_global_index_map,
		                _process_variables, _secondary_variables, _process_output);
=======
		DBUG("Process output.");

		// Copy result
#ifdef USE_PETSC
		// TODO It is also possible directly to copy the data for single process
		// variable to a mesh property. It needs a vector of global indices and
		// some PETSc magic to do so.
		std::vector<double> x_copy(x.getLocalSize() + x.getGhostSize());
#else
		std::vector<double> x_copy(x.size());
#endif
		x.copyValues(x_copy);

		std::size_t const n_nodes = _mesh.getNNodes();
		unsigned global_component_offset = 0;

		for (ProcessVariable& pv : _process_variables)
		{
			auto& output_data = pv.getOrCreateMeshProperty();

			int const n_components = pv.getNumberOfComponents();
			for (std::size_t node_id = 0; node_id < n_nodes; ++node_id)
			{
				MeshLib::Location const l(_mesh.getID(),
				                          MeshLib::MeshItemType::Node, node_id);
				// TODO extend component ids to multiple process variables.
				for (int component_id = 0; component_id < n_components;
				     ++component_id)
				{
					auto const global_component_id = global_component_offset + component_id;
					auto const index =
					    _local_to_global_index_map->getLocalIndex(
					        l, global_component_id, x.getRangeBegin(),
					        x.getRangeEnd());

					output_data[node_id * n_components + component_id] =
					    x_copy[index];
				}
			}

			global_component_offset += n_components;
		}

		// Write output file
		DBUG("Writing output to \'%s\'.", file_name.c_str());
		FileIO::VtuInterface vtu_interface(&_mesh, vtkXMLWriter::Binary, true);
		vtu_interface.writeToFile(file_name);
>>>>>>> 522c0aba
	}

	void initialize()
	{
		DBUG("Initialize process.");

		DBUG("Construct dof mappings.");
		constructDofTable();

#ifndef USE_PETSC
		DBUG("Compute sparsity pattern");
		computeSparsityPattern();
#endif

		initializeConcreteProcess(*_local_to_global_index_map, _mesh,
								  _integration_order);

		DBUG("Initialize boundary conditions.");

		// TODO That will only work with single component process variables!
		for (std::size_t global_component_id=0;
			 global_component_id<_process_variables.size();
			 ++global_component_id)
		{
			auto& pv = _process_variables[global_component_id];
			createDirichletBcs(pv, global_component_id);
			createNeumannBcs(pv, global_component_id);
		}

		for (auto& bc : _neumann_bcs)
			bc->initialize(_mesh.getDimension());
	}

	void setInitialConditions(GlobalVector& x)
	{
		DBUG("Set initial conditions.");

		// TODO That will only work with single component process variables!
		for (std::size_t global_component_id=0;
			 global_component_id<_process_variables.size();
			 ++global_component_id)
		{
			auto& pv = _process_variables[global_component_id];
			setInitialConditions(pv, global_component_id, x);
		}
	}

	MathLib::MatrixSpecifications getMatrixSpecifications() const override final
	{
		return { 0u, 0u,
		         &_sparsity_pattern,
		         _local_to_global_index_map.get(),
		         &_mesh };
	}

	void assemble(const double t, GlobalVector const& x,
	              GlobalMatrix& M, GlobalMatrix& K, GlobalVector& b) override final
	{
		assembleConcreteProcess(t, x, M, K, b);

		// Call global assembler for each Neumann boundary local assembler.
		for (auto const& bc : _neumann_bcs)
			bc->integrate(t, b);
	}

	void assembleJacobian(
		const double t, GlobalVector const& x, GlobalVector const& xdot,
		const double dxdot_dx, GlobalMatrix const& M,
		const double dx_dx, GlobalMatrix const& K,
		GlobalMatrix& Jac) override final
	{
		assembleJacobianConcreteProcess(t, x, xdot, dxdot_dx, M, dx_dx, K, Jac);

		// TODO In this method one could check if the user wants to use an
		//      analytical or a numerical Jacobian. Then the right
		//      assembleJacobianConcreteProcess() method will be chosen.
		//      Additionally in the default implementation of said method one
		//      could provide a fallback to a numerical Jacobian. However, that
		//      would be in a sense implicit behaviour and it might be better to
		//      just abort, as is currently the case.
		//      In order to implement the Jacobian assembly entirely, in addition
		//      to the operator() in VectorMatrixAssembler there has to be a method
		//      that dispatches the Jacobian assembly.
		//      Similarly, then the NeumannBC specialization of VectorMatrixAssembler
		//      probably can be merged into the main class s.t. one has only one
		//      type of VectorMatrixAssembler (for each equation type) with the
		//      three methods assemble(), assembleJacobian() and assembleNeumannBC().
		//      That list can be extended, e.g. by methods for the assembly of
		//      source terms.
		//      UPDATE: Probably it is better to keep a separate NeumannBC version of the
		//      VectoMatrixAssembler since that will work for all kinds of processes.
	}

	std::vector<DirichletBc<Index>> const* getKnownSolutions(
	    double const /*t*/) const override final
	{
		return &_dirichlet_bcs;
	}

	NonlinearSolver& getNonlinearSolver() const
	{
		return _nonlinear_solver;
	}

	TimeDiscretization& getTimeDiscretization() const
	{
		return *_time_discretization;
	}

private:
	/// Process specific initialization called by initialize().
	virtual void initializeConcreteProcess(
	    AssemblerLib::LocalToGlobalIndexMap const& dof_table,
	    MeshLib::Mesh const& mesh,
	    unsigned const integration_order) = 0;

	virtual void assembleConcreteProcess(
	    const double t, GlobalVector const& x,
	    GlobalMatrix& M, GlobalMatrix& K, GlobalVector& b) = 0;

	virtual void assembleJacobianConcreteProcess(
		const double /*t*/, GlobalVector const& /*x*/, GlobalVector const& /*xdot*/,
		const double /*dxdot_dx*/, GlobalMatrix const& /*M*/,
		const double /*dx_dx*/, GlobalMatrix const& /*K*/,
		GlobalMatrix& /*Jac*/)
	{
		ERR("The concrete implementation of this Process did not override the"
			" assembleJacobianConcreteProcess() method."
			" Hence, no analytical Jacobian is provided for this process"
			" and the Newton-Raphson method cannot be used to solve it.");
		std::abort();
	}

	void constructDofTable()
	{
		// Create single component dof in every of the mesh's nodes.
		_mesh_subset_all_nodes.reset(
		    new MeshLib::MeshSubset(_mesh, &_mesh.getNodes()));

		// Collect the mesh subsets in a vector.
		std::vector<std::unique_ptr<MeshLib::MeshSubsets>> all_mesh_subsets;
		for (ProcessVariable const& pv : _process_variables)
		{
			std::generate_n(
			    std::back_inserter(all_mesh_subsets),
			    pv.getNumberOfComponents(),
			    [&]()
			    {
				    return std::unique_ptr<MeshLib::MeshSubsets>{
				        new MeshLib::MeshSubsets{_mesh_subset_all_nodes.get()}};
				});
		}

		_local_to_global_index_map.reset(
		    new AssemblerLib::LocalToGlobalIndexMap(
		        std::move(all_mesh_subsets),
		        AssemblerLib::ComponentOrder::BY_COMPONENT));
	}

	/// Sets the initial condition values in the solution vector x for a given
	/// process variable and component.
	void setInitialConditions(ProcessVariable const& variable,
	                          int const component_id,
	                          GlobalVector& x)
	{
		std::size_t const n_nodes = _mesh.getNNodes();
		for (std::size_t node_id = 0; node_id < n_nodes; ++node_id)
		{
			MeshLib::Location const l(_mesh.getID(),
			                          MeshLib::MeshItemType::Node, node_id);
			auto global_index = std::abs(
			    _local_to_global_index_map->getGlobalIndex(l, component_id));
#ifdef USE_PETSC
			// The global indices of the ghost entries of the global
			// matrix or the global vectors need to be set as negative values
			// for equation assembly, however the global indices start from zero.
			// Therefore, any ghost entry with zero index is assigned an negative
			// value of the vector size or the matrix dimension.
			// To assign the initial value for the ghost entries,
			// the negative indices of the ghost entries are restored to zero.
			// checked hereby.
			if ( global_index == x.size() )
			    global_index = 0;
#endif
			x.set(global_index,
			      variable.getInitialConditionValue(*_mesh.getNode(node_id),
			                                        component_id));
		}
	}

	void createDirichletBcs(ProcessVariable& variable, int const component_id)
	{
		MeshGeoToolsLib::MeshNodeSearcher& mesh_node_searcher =
		    MeshGeoToolsLib::MeshNodeSearcher::getMeshNodeSearcher(
		        variable.getMesh());

		variable.initializeDirichletBCs(std::back_inserter(_dirichlet_bcs),
		                                mesh_node_searcher,
		                                *_local_to_global_index_map,
		                                component_id);
	}

	void createNeumannBcs(ProcessVariable& variable, int const component_id)
	{
		// Find mesh nodes.
		MeshGeoToolsLib::MeshNodeSearcher& mesh_node_searcher =
		    MeshGeoToolsLib::MeshNodeSearcher::getMeshNodeSearcher(
		        variable.getMesh());
		MeshGeoToolsLib::BoundaryElementsSearcher mesh_element_searcher(
		    variable.getMesh(), mesh_node_searcher);

		// Create a neumann BC for the process variable storing them in the
		// _neumann_bcs vector.
		variable.createNeumannBcs<GlobalSetup>(
		                          std::back_inserter(_neumann_bcs),
		                          mesh_element_searcher,
		                          _integration_order,
		                          *_local_to_global_index_map,
		                          0,  // 0 is the variable id TODO
		                          component_id);
	}

	/// Computes and stores global matrix' sparsity pattern from given
	/// DOF-table.
	void computeSparsityPattern()
	{
		_sparsity_pattern = std::move(AssemblerLib::computeSparsityPattern(
		    *_local_to_global_index_map, _mesh));
	}

private:
	unsigned const _integration_order = 2;

	MeshLib::Mesh& _mesh;

	std::unique_ptr<AssemblerLib::LocalToGlobalIndexMap>
	    _local_to_global_index_map;

	AssemblerLib::SparsityPattern _sparsity_pattern;

	std::vector<DirichletBc<GlobalIndexType>> _dirichlet_bcs;
	std::vector<std::unique_ptr<NeumannBc<GlobalSetup>>> _neumann_bcs;

	NonlinearSolver& _nonlinear_solver;
	std::unique_ptr<TimeDiscretization> _time_discretization;

	/// Variables used by this process.
	std::vector<std::reference_wrapper<ProcessVariable>> _process_variables;

	ProcessOutput<GlobalVector> _process_output;

protected:
	std::unique_ptr<MeshLib::MeshSubset const> _mesh_subset_all_nodes;
	SecondaryVariableCollection<GlobalVector> _secondary_variables;
};

/// Find process variables in \c variables whose names match the settings under
/// the given \c tag_names in the \c process_config.
///
/// In the process config a process variable is referenced by a name. For
/// example it will be looking for a variable named "H" in the list of process
/// variables when the tag is "hydraulic_head":
/// \code
///     <process>
///         ...
///         <process_variables>
///             <hydraulic_head>H</hydraulic_head>
///             ...
///         </process_variables>
///         ...
///     </process>
/// \endcode
///
/// \return a vector of references to the found variable(s).
std::vector<std::reference_wrapper<ProcessVariable>>
findProcessVariables(
        std::vector<ProcessVariable> const& variables,
        BaseLib::ConfigTree const& process_config,
        std::initializer_list<std::string> tag_names);

/// Find a parameter of specific type for a name given in the process
/// configuration under the tag.
/// In the process config a parameter is referenced by a name. For example it
/// will be looking for a parameter named "K" in the list of parameters
/// when the tag is "hydraulic_conductivity":
/// \code
///     <process>
///         ...
///         <hydraulic_conductivity>K</hydraulic_conductivity>
///     </process>
/// \endcode
/// and return a reference to that parameter. Additionally it checks for the
/// type of the found parameter.
template <typename... ParameterArgs>
Parameter<ParameterArgs...>& findParameter(
    BaseLib::ConfigTree const& process_config, std::string const& tag,
    std::vector<std::unique_ptr<ParameterBase>> const& parameters)
{
	// Find parameter name in process config.
	auto const name = process_config.getConfParam<std::string>(tag);

	// Find corresponding parameter by name.
	auto const parameter_it =
	    std::find_if(parameters.cbegin(), parameters.cend(),
	                 [&name](std::unique_ptr<ParameterBase> const& p)
	                 {
		                 return p->name == name;
	                 });

	if (parameter_it == parameters.end())
	{
		ERR(
		    "Could not find parameter '%s' in the provided parameters list for "
		    "config tag <%s>.",
		    name.c_str(), tag.c_str());
		std::abort();
	}
	DBUG("Found parameter \'%s\'.", (*parameter_it)->name.c_str());

	// Check the type correctness of the found parameter.
	auto* const parameter =
	    dynamic_cast<Parameter<ParameterArgs...>*>(parameter_it->get());
	if (!parameter)
	{
		ERR("The read parameter is of incompatible type.");
		std::abort();
	}
	return *parameter;
}

}  // namespace ProcessLib

#endif  // PROCESS_LIB_PROCESS_H_<|MERGE_RESOLUTION|>--- conflicted
+++ resolved
@@ -86,58 +86,8 @@
 	            const unsigned /*timestep*/,
 	            GlobalVector const& x) const
 	{
-<<<<<<< HEAD
 		doProcessOutput(file_name, x, _mesh, *_local_to_global_index_map,
 		                _process_variables, _secondary_variables, _process_output);
-=======
-		DBUG("Process output.");
-
-		// Copy result
-#ifdef USE_PETSC
-		// TODO It is also possible directly to copy the data for single process
-		// variable to a mesh property. It needs a vector of global indices and
-		// some PETSc magic to do so.
-		std::vector<double> x_copy(x.getLocalSize() + x.getGhostSize());
-#else
-		std::vector<double> x_copy(x.size());
-#endif
-		x.copyValues(x_copy);
-
-		std::size_t const n_nodes = _mesh.getNNodes();
-		unsigned global_component_offset = 0;
-
-		for (ProcessVariable& pv : _process_variables)
-		{
-			auto& output_data = pv.getOrCreateMeshProperty();
-
-			int const n_components = pv.getNumberOfComponents();
-			for (std::size_t node_id = 0; node_id < n_nodes; ++node_id)
-			{
-				MeshLib::Location const l(_mesh.getID(),
-				                          MeshLib::MeshItemType::Node, node_id);
-				// TODO extend component ids to multiple process variables.
-				for (int component_id = 0; component_id < n_components;
-				     ++component_id)
-				{
-					auto const global_component_id = global_component_offset + component_id;
-					auto const index =
-					    _local_to_global_index_map->getLocalIndex(
-					        l, global_component_id, x.getRangeBegin(),
-					        x.getRangeEnd());
-
-					output_data[node_id * n_components + component_id] =
-					    x_copy[index];
-				}
-			}
-
-			global_component_offset += n_components;
-		}
-
-		// Write output file
-		DBUG("Writing output to \'%s\'.", file_name.c_str());
-		FileIO::VtuInterface vtu_interface(&_mesh, vtkXMLWriter::Binary, true);
-		vtu_interface.writeToFile(file_name);
->>>>>>> 522c0aba
 	}
 
 	void initialize()
